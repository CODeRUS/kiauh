install_mainsail(){
  if [ "$INST_MAINSAIL" = "true" ]; then
    disable_haproxy_lighttpd
    unset SET_REVERSE_PROXY && SET_REVERSE_PROXY="true" #quick and dirty hack to make mainsail reverse proxy install, needs polish
    create_reverse_proxy "mainsail"
    mainsail_setup
    test_nginx
    ok_msg "Mainsail installation complete!"; echo
  fi
}

<<<<<<< HEAD
check_printer_cfg(){
  if [ -e $PRINTER_CFG ]; then
    check_vsdcard_section
  fi
}

check_vsdcard_section(){
  # check if virtual sdcard is present in printer.cfg
  status_msg "Checking for virtual_sdcard configuration ..."
  if [ $(grep '^\[virtual_sdcard\]$' $PRINTER_CFG) ]; then
    ok_msg "Virtual sdcard already configured!"
  else
    status_msg "No virtual sdcard entry found."
    ok_msg "Virtual sdcard entry added to printer.cfg!"
# append the following lines to printer.cfg
cat <<VSDCARD >> $PRINTER_CFG

##########################
### CREATED WITH KIAUH ###
##########################
[virtual_sdcard]
path: ~/sdcard

[pause_resume]
[display_status]
##########################
##########################
VSDCARD
  fi
}

create_default_cfg(){
#create default config
touch ${HOME}/klipper_config/printer.cfg
cat <<DEFAULT_CFG >> ${HOME}/klipper_config/printer.cfg

##########################
### CREATED WITH KIAUH ###
##########################
[virtual_sdcard]
path: ~/sdcard

[pause_resume]
[display_status]
[include klipper_config/mainsail_macros.cfg]

##########################
##########################
DEFAULT_CFG
}

create_mainsail_macro_cfg(){
#create extra mainsail macro config
touch ${HOME}/klipper_config/mainsail_macros.cfg
cat <<MAINSAIL_MACRO_CFG >> ${HOME}/klipper_config/mainsail_macros.cfg
##########################
### CREATED WITH KIAUH ###
##########################
[gcode_macro CANCEL]
default_parameter_X: 230
default_parameter_Y: 230
default_parameter_Z: 10
gcode:
    M104 S0
    M140 S0
    M141 S0
    M106 S0
    CLEAR_PAUSE
    SDCARD_RESET_FILE

[gcode_macro CANCEL_PRINT]
gcode:
    CANCEL

[gcode_macro PAUSE]
rename_existing: BASE_PAUSE
default_parameter_X: 230
default_parameter_Y: 230
default_parameter_Z: 10
gcode:
    SAVE_GCODE_STATE NAME=PAUSE_state
    BASE_PAUSE
    G91
    G1 E-1.7 F2100
    G1 Z{Z}
    G90
    G1 X{X} Y{Y} F6000
    G91

[gcode_macro RESUME]
rename_existing: BASE_RESUME
gcode:
    G91
    G1 E1.7 F2100
    G91
    RESTORE_GCODE_STATE NAME=PAUSE_state MOVE=1
    BASE_RESUME
##########################
##########################
MAINSAIL_MACRO_CFG
}

=======
>>>>>>> dba14aad
disable_haproxy_lighttpd(){
  disable_service=(haproxy lighttpd)
  if systemctl is-active haproxy -q; then
    status_msg "Stopping haproxy service ..."
    sudo /etc/init.d/haproxy stop && ok_msg "Service stopped!"
  fi
  if systemctl is-active lighttpd -q; then
    status_msg "Stopping lighttpd service ..."
    sudo /etc/init.d/lighttpd stop && ok_msg "Service stopped!"
  fi
  for service in "${disable_service[@]}"
  do
    if [[ $(dpkg-query -f'${Status}' --show $service 2>/dev/null) = *\ installed ]]; then
      status_msg "Disabling $service service ..."
      sudo apt-get disable $service
      ok_msg "$service service disabled!"
    fi
  done
}

test_nginx(){
  status_msg "Testing Nginx ..."
  sleep 5
  status_msg "API response from http://localhost/printer/info :"
  API_RESPONSE="$(curl -sG4m5 http://localhost/printer/info)"
  echo -e "${cyan}$API_RESPONSE${default}"
  if [ $(curl -sG4 "http://localhost/printer/info" | grep '^{"result"' -c) -eq 1 ]; then
    echo; ok_msg "Nginx is working correctly!"; echo
  else
    echo; warn_msg "Nginx is not working correctly!"; echo
  fi
}

get_mainsail_ver(){
  MAINSAIL_VERSION=$(curl -s https://api.github.com/repositories/240875926/tags | grep name | cut -d'"' -f4 | cut -d"v" -f2 | head -1)
}

mainsail_dl_url(){
  get_mainsail_ver
  MAINSAIL_URL=https://github.com/meteyou/mainsail/releases/download/v"$MAINSAIL_VERSION"/mainsail-beta-"$MAINSAIL_VERSION".zip
}

mainsail_setup(){
  mainsail_dl_url
  if [ ! -d $MAINSAIL_DIR ]; then
    mkdir $MAINSAIL_DIR
  fi
  cd $MAINSAIL_DIR
  status_msg "Downloading Mainsail v$MAINSAIL_VERSION ..."
  wget -q -O mainsail.zip $MAINSAIL_URL && status_msg "Extracting archive ..." && unzip -o mainsail.zip && rm mainsail.zip
  ### write mainsail version to file for update check reasons
  echo "$MAINSAIL_VERSION" > $MAINSAIL_DIR/version
  echo
}<|MERGE_RESOLUTION|>--- conflicted
+++ resolved
@@ -9,111 +9,6 @@
   fi
 }
 
-<<<<<<< HEAD
-check_printer_cfg(){
-  if [ -e $PRINTER_CFG ]; then
-    check_vsdcard_section
-  fi
-}
-
-check_vsdcard_section(){
-  # check if virtual sdcard is present in printer.cfg
-  status_msg "Checking for virtual_sdcard configuration ..."
-  if [ $(grep '^\[virtual_sdcard\]$' $PRINTER_CFG) ]; then
-    ok_msg "Virtual sdcard already configured!"
-  else
-    status_msg "No virtual sdcard entry found."
-    ok_msg "Virtual sdcard entry added to printer.cfg!"
-# append the following lines to printer.cfg
-cat <<VSDCARD >> $PRINTER_CFG
-
-##########################
-### CREATED WITH KIAUH ###
-##########################
-[virtual_sdcard]
-path: ~/sdcard
-
-[pause_resume]
-[display_status]
-##########################
-##########################
-VSDCARD
-  fi
-}
-
-create_default_cfg(){
-#create default config
-touch ${HOME}/klipper_config/printer.cfg
-cat <<DEFAULT_CFG >> ${HOME}/klipper_config/printer.cfg
-
-##########################
-### CREATED WITH KIAUH ###
-##########################
-[virtual_sdcard]
-path: ~/sdcard
-
-[pause_resume]
-[display_status]
-[include klipper_config/mainsail_macros.cfg]
-
-##########################
-##########################
-DEFAULT_CFG
-}
-
-create_mainsail_macro_cfg(){
-#create extra mainsail macro config
-touch ${HOME}/klipper_config/mainsail_macros.cfg
-cat <<MAINSAIL_MACRO_CFG >> ${HOME}/klipper_config/mainsail_macros.cfg
-##########################
-### CREATED WITH KIAUH ###
-##########################
-[gcode_macro CANCEL]
-default_parameter_X: 230
-default_parameter_Y: 230
-default_parameter_Z: 10
-gcode:
-    M104 S0
-    M140 S0
-    M141 S0
-    M106 S0
-    CLEAR_PAUSE
-    SDCARD_RESET_FILE
-
-[gcode_macro CANCEL_PRINT]
-gcode:
-    CANCEL
-
-[gcode_macro PAUSE]
-rename_existing: BASE_PAUSE
-default_parameter_X: 230
-default_parameter_Y: 230
-default_parameter_Z: 10
-gcode:
-    SAVE_GCODE_STATE NAME=PAUSE_state
-    BASE_PAUSE
-    G91
-    G1 E-1.7 F2100
-    G1 Z{Z}
-    G90
-    G1 X{X} Y{Y} F6000
-    G91
-
-[gcode_macro RESUME]
-rename_existing: BASE_RESUME
-gcode:
-    G91
-    G1 E1.7 F2100
-    G91
-    RESTORE_GCODE_STATE NAME=PAUSE_state MOVE=1
-    BASE_RESUME
-##########################
-##########################
-MAINSAIL_MACRO_CFG
-}
-
-=======
->>>>>>> dba14aad
 disable_haproxy_lighttpd(){
   disable_service=(haproxy lighttpd)
   if systemctl is-active haproxy -q; then
