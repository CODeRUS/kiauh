--- conflicted
+++ resolved
@@ -56,27 +56,12 @@
   status_msg "Initializing Klipper installation ...\n"
 
   ### return early if klipper already exists
-<<<<<<< HEAD
-  klipper_initd_service=$(find_klipper_initd)
-  klipper_systemd_services=$(find_klipper_systemd)
-
-  if [[ -n ${klipper_initd_service} ]]; then
-    error="Unsupported Klipper SysVinit service detected:"
-    error="${error}\n ➔ ${klipper_initd_service}"
-    error="${error}\n Please re-install Klipper with KIAUH!"
-    log_info "Unsupported Klipper SysVinit service detected: ${klipper_initd_service}"
-  fi
+  klipper_systemd_services=$(klipper_systemd)
 
   local klipper_systemd_services_count=0
   if [[ -n ${klipper_systemd_services} ]]; then
-    klipper_systemd_services_count=$(find_klipper_systemd | wc -w)
+    klipper_systemd_services_count=$(klipper_systemd | wc -w)
     status_msg "Following Klipper instances are already installed:"
-=======
-  klipper_systemd_services=$(klipper_systemd)
-
-  if [[ -n ${klipper_systemd_services} ]]; then
-    error="At least one Klipper service is already installed:"
->>>>>>> faf56ed1
 
     for s in ${klipper_systemd_services}; do
       echo "$(get_instance_name ${s})"
@@ -147,12 +132,8 @@
   fi
 
   ### user selection for setting the actual custom names
-<<<<<<< HEAD
+  shopt -s nocasematch
   if [[ ${use_custom_names} == "true" ]]; then
-=======
-  shopt -s nocasematch
-  if (( instance_count > 1 )) && [[ ${use_custom_names} == "true" ]]; then
->>>>>>> faf56ed1
     local i
 
     i=1
@@ -463,28 +444,7 @@
 #================================================#
 
 function remove_klipper_service() {
-<<<<<<< HEAD
   status_msg "Removing Klipper services ..."
-
-  if [[ -e "${INITD}/klipper" ]]; then
-    sudo systemctl stop klipper
-    sudo update-rc.d -f klipper remove
-    sudo rm -f "${INITD}/klipper" "${ETCDEF}/klipper"
-  fi
-=======
-  [[ -z $(klipper_systemd) ]] && return
-
-  status_msg "Removing Klipper services ..."
-
-  for service in $(klipper_systemd | cut -d"/" -f5); do
-    status_msg "Removing ${service} ..."
-    sudo systemctl stop "${service}"
-    sudo systemctl disable "${service}"
-    sudo rm -f "${SYSTEMD}/${service}"
-    sudo systemctl daemon-reload
-    sudo systemctl reset-failed
-  done
->>>>>>> faf56ed1
 
   for service in "${@}"; do
     status_msg "Removing ${service} ..."
@@ -601,7 +561,7 @@
   remove_files "$(find_legacy_klipper_uds)"
   remove_files "$(find_legacy_klipper_printer)"
 
-  local klipper_systemd_services=$(find_klipper_systemd)
+  local klipper_systemd_services=$(klipper_systemd)
   if [[ -z ${klipper_systemd_services} ]]; then
     print_error "Klipper not installed, nothing to do!"
     return
@@ -612,7 +572,7 @@
   hr
 
   local user_input=() klipper_names=()
-  local klipper_services_count="$(find_klipper_systemd | wc -w)"
+  local klipper_services_count="$(klipper_systemd | wc -w)"
   if (( klipper_services_count == 1 )); then
     service_name=$(basename ${klipper_systemd_services})
     klipper_names+=( "${service_name}" )
@@ -652,7 +612,7 @@
   remove_klipper_service "${user_input[@]}"
   remove_klipper_files "${user_input[@]}"
 
-  if (( ${klipper_services_count} == 1 )) || [[ "${klipper_count}" == "0" ]]; then
+  if (( ${klipper_services_count} == 1 )) || [[ "${option}" == "0" ]]; then
     remove_klipper_dir
     remove_klipper_env
   fi
