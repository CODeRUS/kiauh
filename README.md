--- conflicted
+++ resolved
@@ -1,45 +1,30 @@
-# THIS VERSION IS WORK IN PROGRESS!!!
-
 # KIAUH
 
 ## Klipper Installation And Update Helper
+
+### ( THIS VERSION IS STILL WORK IN PROGRESS! )
 
 ![main_menu](https://raw.githubusercontent.com/th33xitus/kiauh/dev-2.0/resources/screenshots/main.png)
 ![remove_menu](https://raw.githubusercontent.com/th33xitus/kiauh/dev-2.0/resources/screenshots/remove.png)
 ![update_menu](https://raw.githubusercontent.com/th33xitus/kiauh/dev-2.0/resources/screenshots/update.png)
 ![advanced_menu](https://raw.githubusercontent.com/th33xitus/kiauh/dev-2.0/resources/screenshots/advanced.png)
 
-## First things first: When you decide to use this script, you use it at your own risk!
+## First things first: If you decide to use this script, be aware you are using it at your own risk!
 
 Give it a try if you want and if you have suggestions or encounter any problems, please report them to me.
 
 ## Instructions:
 
-If you don't have git already installed on your machine run `sudo apt-get install git -y` to install git first. You will need it anyways!
+If you haven't git already installed on your machine run `sudo apt-get install git -y` to install git first. You will need it anyways!
 
-<<<<<<< HEAD
-## Instructions:
-If you don't have git already installed, please install it first:
-`sudo apt-get install git -y`
-
-After you made sure to have git installed, use the following commands in the given order to download and execute the script.
-```
-cd ~
-git clone https://github.com/th33xitus/kiauh.git
-cd ~/kiauh
-chmod +x kiauh.sh
-=======
 After you have successfully installed git, use the following commands in the given order to download and execute the script.
-
-Make sure you **don't skip checking out the development branch** if you want to use this new version of the script.
 
 ```shell
 cd ~
 git clone https://github.com/th33xitus/kiauh.git
-cd kiauh && git checkout dev-2.0
+cd kiauh
 chmod +x ~/kiauh/kiauh.sh
 chmod +x ~/kiauh/scripts/*
->>>>>>> fce1eb5a
 ./kiauh.sh
 ```
 
@@ -48,6 +33,7 @@
 - Tested only on Raspbian Buster Lite
 - During the use of this script you will be asked for your sudo password. There are several functions involved which need sudo privileges.
 - Prevent simultaneous use of DWC2 and OctoPrint if possible. There have been reports that DWC2 does strange things while the OctoPrint service is running while using the DWC2 webinterface. The script disables an existing OctoPrint service when installing DWC2. However, the service can also be reactivated with the script!
+- If you used Mainsail v0.0.12 before and you want to upgrade to v0.1.0 or later, you have to reinstall Moonraker as well! Mainsail v0.1.0 will not work with the old Moonraker service. Don't worry, the script can handle the proper removal of the old version.
 
 ## Functions and Features:
 
@@ -84,7 +70,7 @@
   - The script can install and configure Nginx for the selected webinterface. This will allow you to make your webinterface reachable over an URL like `<hostname>.local`
   - Example: If you name the host "mainsail" and set up a reverse proxy, type `mainsail.local` in your webbrowser to open the Mainsail webinterface
 
-  tbc ...
+  to be continued...
 
 ## What this script can't do:
 
